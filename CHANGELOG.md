--- conflicted
+++ resolved
@@ -9,13 +9,10 @@
 * Terminal compatibility: fix support for CSI subparameters (https://github.com/zellij-org/zellij/pull/469)
 * Move the sync command to tab mode (https://github.com/zellij-org/zellij/pull/412)
 * Fix exit code of `dump-default-config` (https://github.com/zellij-org/zellij/pull/480)
-<<<<<<< HEAD
 * Feature: Switch tabs using `Alt + h/l` in normal mode if there are no panes in the direction (https://github.com/zellij-org/zellij/pull/471) 
-* Fix handling of $HOME `config` direcotry, especially relevant for darwin systems (https://github.com/zellij-org/zellij/pull/487)
-=======
-* Feature: Switch tabs using `Alt + h/l` in normal mode if there are no panes in the direction (https://github.com/zellij-org/zellij/pull/471)
 * Terminal Compatibility: various behaviour fixes (https://github.com/zellij-org/zellij/pull/486)
->>>>>>> 20dcb3f4
+* Fix handling of `$HOME` `config` directory, especially relevant for darwin systems (https://github.com/zellij-org/zellij/pull/487)
+
 
 ## [0.8.0] - 2021-05-07
 * Terminal compatibility: pass vttest 8 (https://github.com/zellij-org/zellij/pull/461)
