--- conflicted
+++ resolved
@@ -38,12 +38,8 @@
 use wasm_vm::{wasi_stdout, wasi_write_string, zellij_imports, PluginInstruction};
 use wasmer::{ChainableNamedResolver, Instance, Module, Store, Value};
 use wasmer_wasi::{Pipe, WasiState};
-<<<<<<< HEAD
 use xrdb::Colors;
-use zellij_tile::data::{EventType, InputMode, Palette};
-=======
-use zellij_tile::data::{EventType, ModeInfo};
->>>>>>> 138ba850
+use zellij_tile::data::{EventType, InputMode, ModeInfo, Palette};
 
 #[derive(Serialize, Deserialize, Debug)]
 pub enum ApiCommand {
@@ -325,12 +321,9 @@
                     &full_screen_ws,
                     os_input,
                     max_panes,
-<<<<<<< HEAD
+                    ModeInfo::default(),
                     InputMode::Normal,
                     colors,
-=======
-                    ModeInfo::default(),
->>>>>>> 138ba850
                 );
                 loop {
                     let (event, mut err_ctx) = screen
